# AgentaFlow SRO Community Edition

## AI Infrastructure Tooling & Optimization Platform

**Author**: DeWitt Gibson (@dewitt4)

**Repository**: <https://github.com/Finoptimize/agentaflow-sro-community>


Deploy and manage AI infrastructure more efficiently with tools for GPU orchestration, model serving optimization, and comprehensive observability.

[![License: Apache 2.0](https://img.shields.io/badge/License-Apache_2.0-blue.svg)](https://opensource.org/licenses/Apache-2.0)
[![Go Version](https://img.shields.io/badge/Go-1.21+-blue.svg)](https://golang.org/dl/)

## 🚀 Features

### GPU Orchestration & Scheduling

Tools that optimize GPU utilization across workloads, reducing waste:

- **Smart Scheduling**: Multiple strategies (least-utilized, best-fit, priority, round-robin)
- **Kubernetes Integration**: Native Kubernetes GPU scheduling with Custom Resource Definitions
- **Resource Optimization**: Reduce GPU idle time by up to 40%
- **Workload Management**: Efficient queuing and distribution across GPU clusters
- **Real-time Monitoring**: Track utilization, memory, temperature, and power

### AI Model Serving Optimization

Software that reduces inference costs through better batching, caching, and routing:

- **Request Batching**: Improve throughput by 3-5x with intelligent batching
- **Smart Caching**: Reduce latency by up to 50% with TTL-based caching
- **Load Balancing**: Multiple routing strategies for optimal distribution
- **Cost Reduction**: Minimize inference costs through efficient resource use

### Observability Tools for AI Systems

Enterprise-grade monitoring, debugging, and cost tracking for LLM applications and training runs:

- **Prometheus Integration**: Production-ready metrics export with 20+ GPU and cost metrics
- **Grafana Dashboards**: Pre-built visual analytics for GPU clusters and cost optimization
- **Real-time Alerting**: Automatic threshold monitoring and notification system
- **Cost Tracking**: Detailed tracking of GPU hours, tokens, and operational costs with live dashboards
- **Comprehensive Metrics**: Counters, gauges, and histograms for all operations
- **Distributed Tracing**: Full request tracing across distributed systems
- **Debug Utilities**: Multi-level logging with performance analysis

## � Screenshots

### 🌐 Web Dashboard Interface

Our production-ready web dashboard provides real-time GPU monitoring with a modern, professional interface:

![Web Dashboard Overview](docs/screenshots/dashboard-overview.png)
*Real-time GPU monitoring dashboard with live metrics, charts, and system overview*

### 📊 Real-time Performance Charts

Interactive Chart.js visualizations show GPU performance trends and cost analytics:

![Performance Charts](docs/screenshots/performance-charts.png)
*GPU utilization and temperature tracking with live cost breakdown analytics*

### 🎯 GPU Metrics Grid

Comprehensive GPU monitoring with individual card status and real-time alerts:

![GPU Metrics Grid](docs/screenshots/gpu-metrics-grid.png)
*Individual GPU monitoring cards showing utilization, temperature, memory usage, and health status*

### 🚨 Alert Management System

Real-time alert system with WebSocket notifications and threshold monitoring:

![Alert Management](docs/screenshots/alert-system.png)
*Live alert feed with temperature warnings, utilization alerts, and memory notifications*

### 📈 System Analytics

Advanced analytics showing efficiency scores, cost tracking, and performance insights:

![System Analytics](docs/screenshots/system-analytics.png)
*System-wide metrics including efficiency scoring, cost per hour, and resource optimization*

> **Demo Ready**: All screenshots show the dashboard running on a local laptop without requiring NVIDIA hardware - perfect for demonstrations and development!

## �📦 Installation

```bash
go get github.com/Finoptimize/agentaflow-sro-community
```

## 🎯 Quick Start

Run the comprehensive demo:

```bash
cd cmd/agentaflow
go run main.go
```

This demonstrates all three core components working together.

## 💡 Usage Examples

### GPU Scheduling

```go
import "github.com/Finoptimize/agentaflow-sro-community/pkg/gpu"

scheduler := gpu.NewScheduler(gpu.StrategyLeastUtilized)

// Register GPU
gpu1 := &gpu.GPU{
    ID:          "gpu-0",
    Name:        "NVIDIA A100",
    MemoryTotal: 40960,
    Available:   true,
}
scheduler.RegisterGPU(gpu1)

// Submit and schedule workload
workload := &gpu.Workload{
    ID:             "training-job-1",
    MemoryRequired: 32768,
    Priority:       1,
}
scheduler.SubmitWorkload(workload)
scheduler.Schedule()
```

### Model Serving

```go
import "github.com/Finoptimize/agentaflow-sro-community/pkg/serving"

servingMgr := serving.NewServingManager(&serving.BatchConfig{
    MaxBatchSize: 32,
    MaxWaitTime:  100 * time.Millisecond,
}, 5*time.Minute)

// Process inference with automatic caching
response, _ := servingMgr.SubmitInferenceRequest(&serving.InferenceRequest{
    ModelID: "gpt-model",
    Input:   []byte("Your prompt"),
})
```

### Observability

```go
import "github.com/Finoptimize/agentaflow-sro-community/pkg/observability"

monitor := observability.NewMonitoringService(10000)

// Track costs
monitor.RecordCost(observability.CostEntry{
    Operation:  "inference",
    GPUHours:   0.5,
    TokensUsed: 1000,
    Cost:       2.50,
})

// Get cost summary
summary := monitor.GetCostSummary(startTime, endTime)
```

### Real-time GPU Metrics Collection

```go
import "github.com/Finoptimize/agentaflow-sro-community/pkg/gpu"
import "github.com/Finoptimize/agentaflow-sro-community/pkg/observability"

// Create GPU metrics collector (collects every 5 seconds)
metricsCollector := gpu.NewMetricsCollector(5 * time.Second)

// Create monitoring service integration
monitoringService := observability.NewMonitoringService(10000)
integration := observability.NewGPUMetricsIntegration(monitoringService, metricsCollector)

// Start real-time collection
metricsCollector.Start()

// Register callback for real-time monitoring
metricsCollector.RegisterCallback(func(metrics gpu.GPUMetrics) {
    fmt.Printf("GPU %s: %.1f%% util, %.1f°C, %dMB used\n",
        metrics.GPUID, metrics.UtilizationGPU, metrics.Temperature, metrics.MemoryUsed)
})

// Get system overview
overview := metricsCollector.GetSystemOverview()
fmt.Printf("Total GPUs: %v, Active: %v, Avg Util: %.1f%%\n",
    overview["total_gpus"], overview["active_gpus"], overview["avg_utilization"])

// Get efficiency metrics
efficiency := metricsCollector.GetGPUEfficiencyMetrics("gpu-0", time.Hour)
fmt.Printf("GPU efficiency: %.1f%% idle time, %.3f power efficiency\n",
    efficiency["idle_time_percent"], efficiency["avg_power_efficiency"])
```

### Prometheus/Grafana Integration

```go
import "github.com/Finoptimize/agentaflow-sro-community/pkg/observability"

// Create Prometheus exporter
prometheusConfig := observability.PrometheusConfig{
    MetricsPrefix: "agentaflow",
    EnabledMetrics: map[string]bool{
        "gpu_metrics":        true,
        "scheduling_metrics": true,
        "serving_metrics":    true,
        "cost_metrics":      true,
        "system_metrics":    true,
    },
}
exporter := observability.NewPrometheusExporter(monitoringService, prometheusConfig)

// Register GPU metrics for export
exporter.RegisterGPUMetrics()
exporter.RegisterCostMetrics()
exporter.RegisterSchedulingMetrics()

// Start metrics server for Prometheus scraping
go exporter.StartMetricsServer(8080)

// Enable GPU integration with Prometheus export
integration.SetPrometheusExporter(exporter)
integration.EnablePrometheusExport(true)

// Metrics available at http://localhost:8080/metrics
// - agentaflow_gpu_utilization_percent
// - agentaflow_gpu_temperature_celsius  
// - agentaflow_gpu_memory_used_bytes
// - agentaflow_cost_total_dollars
// - agentaflow_workloads_pending
```

### Advanced GPU Analytics

```go
// Create metrics aggregation service
aggregationService := gpu.NewMetricsAggregationService(
    metricsCollector,
    1*time.Minute,  // Aggregation interval
    24*time.Hour,   // Retention period
)
aggregationService.Start()

// Get comprehensive GPU statistics
stats, _ := aggregationService.GetGPUStats("gpu-0")
fmt.Printf("Average utilization: %.1f%%, Peak: %.1f%%\n",
    stats.AverageUtilization, stats.PeakUtilization)

// Get efficiency report
report := aggregationService.GetEfficiencyReport()
clusterEff := report["cluster_efficiency"].(map[string]interface{})
fmt.Printf("Cluster idle time: %.1f%%, Efficiency potential: %.1f%%\n",
    clusterEff["average_idle_time_percent"], clusterEff["utilization_potential"])

// Analyze performance trends
trends := aggregationService.GetPerformanceTrends("gpu-0", 4*time.Hour)
utilTrend := trends["utilization_trend"].(map[string]float64)
fmt.Printf("Utilization trend: slope=%.3f (r²=%.3f)\n",
    utilTrend["slope"], utilTrend["r_squared"])

// Get cost analysis
costAnalysis := aggregationService.GetCostAnalysis()
fmt.Printf("Estimated cost: $%.2f, Potential savings: $%.2f (%.1f%%)\n",
    costAnalysis["total_estimated_cost"], costAnalysis["total_potential_savings"],
    costAnalysis["savings_percentage"])
```

### Kubernetes GPU Scheduling

```bash
# Deploy the Kubernetes GPU scheduler
kubectl apply -f examples/k8s/scheduler-deployment.yaml

# Submit a GPU workload
./k8s-gpu-scheduler --mode=cli submit examples/k8s/pytorch-training-workload.yaml

# Monitor GPU resources across the cluster
./k8s-gpu-scheduler --mode=cli status

# Watch real-time status updates
./k8s-gpu-scheduler --mode=cli watch

# Check GPU health across all nodes
./k8s-gpu-scheduler --mode=cli health
```

```go
import "github.com/Finoptimize/agentaflow-sro-community/pkg/k8s"

// Create Kubernetes GPU scheduler
scheduler, _ := k8s.NewKubernetesGPUScheduler("agentaflow", gpu.StrategyLeastUtilized)

// Start the scheduler
ctx := context.Background()
scheduler.Start(ctx)

// Submit GPU workload
workload := &k8s.GPUWorkload{
    ObjectMeta: metav1.ObjectMeta{Name: "training-job"},
    Spec: k8s.GPUWorkloadSpec{
        Priority:          5,
        GPUMemoryRequired: 8192, // 8GB
        GPURequirements: k8s.GPURequirements{
            GPUCount: 1,
            ExclusiveAccess: true,
        },
    },
}
scheduler.SubmitGPUWorkload(workload)
```## 📊 Key Benefits

| Component | Benefit | Impact |
|-----------|---------|--------|
| GPU Scheduling | Optimized utilization | Up to 40% reduction in GPU idle time |
| Real-time Metrics | Live GPU monitoring | Real-time utilization, temperature, power tracking |
| **Prometheus Integration** | **Enterprise monitoring** | **Production-ready metrics export and alerting** |
| **Grafana Dashboards** | **Visual analytics** | **Pre-built dashboards for GPU clusters and cost tracking** |
| GPU Analytics | Performance insights | Efficiency scoring, trend analysis, cost optimization |
| Kubernetes Integration | Native K8s scheduling | Seamless integration with existing clusters |
| Request Batching | Improved throughput | 3-5x increase in requests/second |
| Response Caching | Reduced latency | Up to 50% faster responses |
| Cost Tracking | Better budgeting | Full visibility into AI infrastructure costs |

## 🏗️ Architecture

```bash
agentaflow-sro-community/
├── pkg/
│   ├── gpu/           # GPU orchestration and scheduling
│   ├── k8s/           # Kubernetes GPU scheduling integration
│   ├── serving/       # Model serving optimization
│   └── observability/ # Monitoring and debugging
├── cmd/
│   ├── agentaflow/    # Main CLI application
│   └── k8s-gpu-scheduler/  # Kubernetes GPU scheduler
└── examples/
    ├── k8s/           # Kubernetes deployment examples
    ├── monitoring/    # Grafana dashboards and configs
    └── demo/          # Demo applications
```

## � Taking Screenshots

To add actual screenshots to this README:

1. Start the demo: `go run examples/demo/web-dashboard/main.go`
2. Open browser to: `http://localhost:9000`
3. Take high-resolution screenshots and save them in `docs/screenshots/`
4. Use the filenames referenced above (dashboard-overview.png, etc.)

For detailed screenshot guidelines, see [docs/screenshots/README.md](docs/screenshots/README.md)

## �🔧 Monitoring & Observability

AgentaFlow provides **enterprise-grade monitoring** through comprehensive Prometheus/Grafana integration with production-ready dashboards and alerting.

### 🚀 Quick Start Monitoring

Run the complete Prometheus/Grafana integration demo:

```bash
cd examples/demo/prometheus-grafana
go run main.go
```

This starts:

- **Prometheus metrics server** on <http://localhost:8080/metrics>
- **Real-time GPU monitoring** with automatic export
- **Cost tracking** with live calculations
- **Performance analytics** and efficiency scoring

### 📊 Production Deployment

Deploy the full monitoring stack to Kubernetes:

```bash
# Deploy Prometheus and Grafana
kubectl apply -f examples/k8s/monitoring/prometheus.yaml
kubectl apply -f examples/k8s/monitoring/grafana.yaml

# Access Grafana dashboard (admin/agentaflow123)
kubectl port-forward svc/grafana-service 3000:3000 -n agentaflow-monitoring

# View Prometheus metrics
kubectl port-forward svc/prometheus-service 9090:9090 -n agentaflow-monitoring
```

### 🎯 Available Metrics & Dashboards

**GPU Performance Metrics:**

- `agentaflow_gpu_utilization_percent` - Real-time GPU utilization
- `agentaflow_gpu_memory_used_bytes` - Memory consumption tracking
- `agentaflow_gpu_temperature_celsius` - Thermal monitoring
- `agentaflow_gpu_power_draw_watts` - Power consumption tracking
- `agentaflow_gpu_fan_speed_percent` - Cooling system status

**Cost & Efficiency Analytics:**

- `agentaflow_cost_total_dollars` - Real-time cost tracking
- `agentaflow_gpu_efficiency_score` - Efficiency scoring (0-100)
- `agentaflow_gpu_idle_time_percent` - Resource waste tracking
- `agentaflow_cost_per_hour` - Live hourly cost calculation

**Workload & Scheduling Metrics:**

- `agentaflow_workloads_pending` - Job queue depth
- `agentaflow_workloads_completed_total` - Completion tracking
- `agentaflow_scheduler_decisions_total` - Scheduling decisions
- `agentaflow_gpu_assignments_total` - Resource assignments

**System Health & Alerts:**

- Component status monitoring
- Automatic threshold alerts
- Performance trend analysis
- Resource utilization forecasting

### 📈 Pre-built Grafana Dashboards

The integration includes production-ready dashboards:

- **GPU Cluster Overview** - Multi-node GPU monitoring
- **Cost Analysis Dashboard** - Real-time cost tracking and forecasting
- **Performance Analytics** - Efficiency scoring and optimization insights
- **Alert Management** - Threshold monitoring and notifications

For complete setup guide and advanced configuration, see [examples/demo/PROMETHEUS_GRAFANA_DEMO.md](examples/demo/PROMETHEUS_GRAFANA_DEMO.md)

## 🌐 Interactive Web Dashboard

AgentaFlow now includes a **production-ready web dashboard** for real-time GPU monitoring and system analytics.

### 🚀 Quick Start Web Dashboard

```bash
cd examples/demo/web-dashboard
go run main.go
```

**Access the dashboard**: <http://localhost:8090>

### ✨ Dashboard Features

- **📊 Real-time Monitoring**: Live GPU metrics with WebSocket updates
- **📈 Interactive Charts**: GPU utilization, temperature, and cost analytics
- **🎯 System Overview**: Total GPUs, efficiency scoring, and cost tracking
- **🚨 Alert Management**: Real-time notifications and one-click resolution
- **📱 Responsive Design**: Optimized for desktop, tablet, and mobile
- **🔌 API Integration**: REST endpoints for custom integrations

### 🎯 Use Cases

- **Data Center Operations** - Real-time cluster monitoring
- **Cost Management** - Live cost tracking and optimization
- **Performance Analysis** - Identify bottlenecks and inefficiencies  
- **Alert Management** - Proactive issue detection and resolution

For detailed dashboard documentation, see [examples/demo/web-dashboard/README.md](examples/demo/web-dashboard/README.md)

## 📖 Documentation

For detailed documentation, see [DOCUMENTATION.md](DOCUMENTATION.md)

Topics covered:

- Detailed API reference
- Scheduling strategies
- Performance optimization
- Configuration options
- Use cases and examples

## 🎓 Use Cases

1. **ML Training Clusters** - Optimize GPU allocation across multiple training jobs
2. **Kubernetes GPU Workloads** - Native Kubernetes scheduling for AI/ML workloads
3. **LLM Inference Services** - Reduce costs with intelligent batching and caching
4. **Multi-Model Deployments** - Load balance requests across model instances
5. **Cost Optimization** - Track and minimize AI infrastructure spending
6. **Performance Debugging** - Identify and resolve bottlenecks

## 🛠️ Requirements

- Go 1.21 or higher
- No external dependencies for core functionality
- Kubernetes 1.20+ (for Kubernetes GPU scheduling features)
- NVIDIA GPU drivers and nvidia-docker (for GPU monitoring)

## 📝 License

This project is licensed under the Apache License 2.0 - see the [LICENSE](LICENSE) file for details.

## 🤝 Contributing

Contributions are welcome! This is a community edition focused on providing accessible AI infrastructure optimization tools.

## 🗺️ Roadmap

- ✅ Kubernetes integration for GPU scheduling
- ✅ Real-time GPU metrics collection
- ✅ **Prometheus/Grafana integration** - Complete monitoring stack with dashboards
- ✅ **Production-ready observability** - Enterprise-grade metrics export and visualization
- ✅ **Web dashboard for monitoring** - Interactive real-time web interface with charts and alerts
- ✅ **OpenTelemetry distributed tracing** - Complete tracing integration with Jaeger/OTLP support

## 🚀 Enterprise Edition (Coming Soon)

Looking for advanced features for production environments? Our **Enterprise Edition** will include:

- **Multi-cluster Orchestration**: Manage GPU resources across multiple Kubernetes clusters
<<<<<<< HEAD
- **Multi-cloud GPU resource support**: Support for running in Azure, Google Cloud, Vercel, DigitalOcean, or other clouds
- **Hosted MCP Server**: Intergrate AgentaFlow SRO directly into your AI models
- **Self-optimizing AI Agents**: Learns your workflows for personalized optimization
=======
- **Multi-cloud GPU resource support**: Support for running in Azure, Google Cloud, Vercel, or DigitalOcean
>>>>>>> a68bf54a
- **Advanced Scheduling Algorithms**: Cost optimization algorithms and priority queues for enterprise workloads  
- **RBAC and Audit Logs**: Role-based access control and comprehensive audit logging
- **Enterprise Integrations**: Slack alerts, DataDog monitoring, and other enterprise tools
- **SLA Support**: Guaranteed service levels with dedicated support
- **Usage-based Billing Features**: Advanced cost tracking and billing automation
- **Data Center Edition**: Run on bare metal in the data center

*Contact us for early access and enterprise pricing.*

## 📞 Support

For questions, issues, or contributions, please open an issue on GitHub.

---

Built with ❤️ by FinOptimize for AgentaFlow<|MERGE_RESOLUTION|>--- conflicted
+++ resolved
@@ -515,13 +515,9 @@
 Looking for advanced features for production environments? Our **Enterprise Edition** will include:
 
 - **Multi-cluster Orchestration**: Manage GPU resources across multiple Kubernetes clusters
-<<<<<<< HEAD
 - **Multi-cloud GPU resource support**: Support for running in Azure, Google Cloud, Vercel, DigitalOcean, or other clouds
 - **Hosted MCP Server**: Intergrate AgentaFlow SRO directly into your AI models
 - **Self-optimizing AI Agents**: Learns your workflows for personalized optimization
-=======
-- **Multi-cloud GPU resource support**: Support for running in Azure, Google Cloud, Vercel, or DigitalOcean
->>>>>>> a68bf54a
 - **Advanced Scheduling Algorithms**: Cost optimization algorithms and priority queues for enterprise workloads  
 - **RBAC and Audit Logs**: Role-based access control and comprehensive audit logging
 - **Enterprise Integrations**: Slack alerts, DataDog monitoring, and other enterprise tools
